[build-system]
requires = ["setuptools>=61.2", "setuptools_scm[toml]>=3.4.1"]
build-backend = "setuptools.build_meta"

[project]
<<<<<<< HEAD
name = "path"
authors = [
	{ name = "Jason Orendorff", email = "jason.orendorff@gmail.com" },
]
maintainers = [
	{ name = "Jason R. Coombs", email = "jaraco@jaraco.com" },
]
description = "A module wrapper for os.path"
=======
name = "PROJECT"
authors = [
	{ name = "Jason R. Coombs", email = "jaraco@jaraco.com" },
]
description = "PROJECT_DESCRIPTION"
>>>>>>> bcf8f079
readme = "README.rst"
classifiers = [
	"Development Status :: 5 - Production/Stable",
	"Intended Audience :: Developers",
	"License :: OSI Approved :: MIT License",
	"Programming Language :: Python :: 3",
	"Programming Language :: Python :: 3 :: Only",
<<<<<<< HEAD
	"Operating System :: OS Independent",
	"Topic :: Software Development :: Libraries :: Python Modules",
]
requires-python = ">=3.8"
dependencies = []
dynamic = ["version"]

[project.urls]
Homepage = "https://github.com/jaraco/path"
=======
]
requires-python = ">=3.8"
dependencies = [
]
dynamic = ["version"]

[project.urls]
Homepage = "https://github.com/PROJECT_PATH"
>>>>>>> bcf8f079

[project.optional-dependencies]
testing = [
	# upstream
<<<<<<< HEAD
	"pytest >= 6, != 8.1.1",
=======
	"pytest >= 6, != 8.1.*",
>>>>>>> bcf8f079
	"pytest-checkdocs >= 2.4",
	"pytest-cov",
	"pytest-mypy",
	"pytest-enabler >= 2.2",
	"pytest-ruff >= 0.2.1",

	# local
<<<<<<< HEAD
	"appdirs",
	"packaging",
	'pywin32; platform_system == "Windows" and python_version < "3.12"',
	"more_itertools",
	# required for checkdocs on README.rst
	"pygments",
=======
>>>>>>> bcf8f079
]
docs = [
	# upstream
	"sphinx >= 3.5",
	"jaraco.packaging >= 9.3",
	"rst.linker >= 1.9",
	"furo",
	"sphinx-lint",

<<<<<<< HEAD
	# tidelift
	"jaraco.tidelift >= 1.4",

=======
>>>>>>> bcf8f079
	# local
]

[tool.setuptools_scm]<|MERGE_RESOLUTION|>--- conflicted
+++ resolved
@@ -3,7 +3,6 @@
 build-backend = "setuptools.build_meta"
 
 [project]
-<<<<<<< HEAD
 name = "path"
 authors = [
 	{ name = "Jason Orendorff", email = "jason.orendorff@gmail.com" },
@@ -12,13 +11,6 @@
 	{ name = "Jason R. Coombs", email = "jaraco@jaraco.com" },
 ]
 description = "A module wrapper for os.path"
-=======
-name = "PROJECT"
-authors = [
-	{ name = "Jason R. Coombs", email = "jaraco@jaraco.com" },
-]
-description = "PROJECT_DESCRIPTION"
->>>>>>> bcf8f079
 readme = "README.rst"
 classifiers = [
 	"Development Status :: 5 - Production/Stable",
@@ -26,17 +18,8 @@
 	"License :: OSI Approved :: MIT License",
 	"Programming Language :: Python :: 3",
 	"Programming Language :: Python :: 3 :: Only",
-<<<<<<< HEAD
 	"Operating System :: OS Independent",
 	"Topic :: Software Development :: Libraries :: Python Modules",
-]
-requires-python = ">=3.8"
-dependencies = []
-dynamic = ["version"]
-
-[project.urls]
-Homepage = "https://github.com/jaraco/path"
-=======
 ]
 requires-python = ">=3.8"
 dependencies = [
@@ -44,17 +27,12 @@
 dynamic = ["version"]
 
 [project.urls]
-Homepage = "https://github.com/PROJECT_PATH"
->>>>>>> bcf8f079
+Homepage = "https://github.com/jaraco/path"
 
 [project.optional-dependencies]
 testing = [
 	# upstream
-<<<<<<< HEAD
-	"pytest >= 6, != 8.1.1",
-=======
 	"pytest >= 6, != 8.1.*",
->>>>>>> bcf8f079
 	"pytest-checkdocs >= 2.4",
 	"pytest-cov",
 	"pytest-mypy",
@@ -62,15 +40,12 @@
 	"pytest-ruff >= 0.2.1",
 
 	# local
-<<<<<<< HEAD
 	"appdirs",
 	"packaging",
 	'pywin32; platform_system == "Windows" and python_version < "3.12"',
 	"more_itertools",
 	# required for checkdocs on README.rst
 	"pygments",
-=======
->>>>>>> bcf8f079
 ]
 docs = [
 	# upstream
@@ -80,12 +55,9 @@
 	"furo",
 	"sphinx-lint",
 
-<<<<<<< HEAD
 	# tidelift
 	"jaraco.tidelift >= 1.4",
 
-=======
->>>>>>> bcf8f079
 	# local
 ]
 
