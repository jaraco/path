--- conflicted
+++ resolved
@@ -2,11 +2,8 @@
 omit =
 	# leading `*/` for pytest-dev/pytest-cov#456
 	*/.tox/*
-<<<<<<< HEAD
+	*/pep517-build-env-*
 	path/py37compat.py
-=======
-	*/pep517-build-env-*
->>>>>>> 47c2cb32
 
 [report]
 show_missing = True