--- conflicted
+++ resolved
@@ -1741,28 +1741,7 @@
         '-': operator.and_,
         '=': lambda mask, target: target & retain ^ mask,
     }
-<<<<<<< HEAD
     return functools.partial(op_map[op], mask)
-
-
-class CaseInsensitivePattern(matchers.CaseInsensitive):
-    def __init__(self, value):
-        warnings.warn(
-            "Use matchers.CaseInsensitive instead",
-            DeprecationWarning,
-            stacklevel=2,
-        )
-        super(CaseInsensitivePattern, self).__init__(value)
-
-
-class FastPath(Path):
-    def __init__(self, *args, **kwargs):
-        warnings.warn(
-            "Use Path, as FastPath no longer holds any advantage",
-            DeprecationWarning,
-            stacklevel=2,
-        )
-        super(FastPath, self).__init__(*args, **kwargs)
 
 
 class Concrete(Path):
@@ -1779,7 +1758,4 @@
     @property
     def parent(self):
         res = self.base / self / Path('..')
-        return Concrete(self.base.relpathto(res), self.base)
-=======
-    return functools.partial(op_map[op], mask)
->>>>>>> 296ef9bd
+        return Concrete(self.base.relpathto(res), self.base)