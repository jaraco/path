#!/usr/bin/env python3
# -*- coding: utf-8 -*-

extensions = [
<<<<<<< HEAD
    'sphinx.ext.autodoc',
    'jaraco.packaging.sphinx',
    'rst.linker',
    'sphinx.ext.intersphinx',
=======
	'sphinx.ext.autodoc',
	'jaraco.packaging.sphinx',
	'rst.linker',
>>>>>>> 3902aabd
]

pygments_style = 'sphinx'
html_theme = 'alabaster'
html_static_path = ['_static']
htmlhelp_basename = 'pathpydoc'
templates_path = ['_templates']
exclude_patterns = ['_build']
source_suffix = '.rst'
master_doc = 'index'

intersphinx_mapping = {'python': ('http://docs.python.org/', None)}

link_files = {
    '../CHANGES.rst': dict(
        using=dict(
            GH='https://github.com',
        ),
        replace=[
            dict(
                pattern=r'(Issue )?#(?P<issue>\d+)',
                url='{package_url}/issues/{issue}',
            ),
            dict(
                pattern=r"Pull Request ?#(?P<pull_request>\d+)",
                url='{package_url}/pull/{pull_request}',
            ),
            dict(
                pattern=r'^(?m)((?P<scm_version>v?\d+(\.\d+){1,2}))\n[-=]+\n',
                with_scm='{text}\n{rev[timestamp]:%d %b %Y}\n',
            ),
            dict(
                pattern=r'PEP[- ](?P<pep_number>\d+)',
                url='https://www.python.org/dev/peps/pep-{pep_number:0>4}/',
            ),
        ],
    ),
}<|MERGE_RESOLUTION|>--- conflicted
+++ resolved
@@ -2,16 +2,10 @@
 # -*- coding: utf-8 -*-
 
 extensions = [
-<<<<<<< HEAD
-    'sphinx.ext.autodoc',
-    'jaraco.packaging.sphinx',
-    'rst.linker',
-    'sphinx.ext.intersphinx',
-=======
 	'sphinx.ext.autodoc',
 	'jaraco.packaging.sphinx',
 	'rst.linker',
->>>>>>> 3902aabd
+    'sphinx.ext.intersphinx',
 ]
 
 pygments_style = 'sphinx'
