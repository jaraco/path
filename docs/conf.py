#!/usr/bin/env python3
# -*- coding: utf-8 -*-

extensions = [
    'sphinx.ext.autodoc',
    'jaraco.packaging.sphinx',
]

master_doc = "index"

<<<<<<< HEAD
pygments_style = "sphinx"

=======
# Link dates and other references in the changelog
extensions += ['rst.linker']
>>>>>>> b4f0ae62
link_files = {
    '../CHANGES.rst': dict(
        using=dict(GH='https://github.com'),
        replace=[
            dict(
                pattern=r'(Issue #|\B#)(?P<issue>\d+)',
                url='{package_url}/issues/{issue}',
            ),
            dict(
                pattern=r'(?m:^((?P<scm_version>v?\d+(\.\d+){1,2}))\n[-=]+\n)',
                with_scm='{text}\n{rev[timestamp]:%d %b %Y}\n',
            ),
            dict(
                pattern=r'PEP[- ](?P<pep_number>\d+)',
                url='https://peps.python.org/pep-{pep_number:0>4}/',
            ),
        ],
    )
}

# Be strict about any broken references
nitpicky = True

# Include Python intersphinx mapping to prevent failures
# jaraco/skeleton#51
extensions += ['sphinx.ext.intersphinx']
intersphinx_mapping = {
    'python': ('https://docs.python.org/3', None),
}

<<<<<<< HEAD
extensions += ['jaraco.tidelift']
=======
# Preserve authored syntax for defaults
autodoc_preserve_defaults = True
>>>>>>> b4f0ae62
<|MERGE_RESOLUTION|>--- conflicted
+++ resolved
@@ -8,13 +8,10 @@
 
 master_doc = "index"
 
-<<<<<<< HEAD
 pygments_style = "sphinx"
 
-=======
 # Link dates and other references in the changelog
 extensions += ['rst.linker']
->>>>>>> b4f0ae62
 link_files = {
     '../CHANGES.rst': dict(
         using=dict(GH='https://github.com'),
@@ -45,9 +42,7 @@
     'python': ('https://docs.python.org/3', None),
 }
 
-<<<<<<< HEAD
-extensions += ['jaraco.tidelift']
-=======
 # Preserve authored syntax for defaults
 autodoc_preserve_defaults = True
->>>>>>> b4f0ae62
+
+extensions += ['jaraco.tidelift']