--- conflicted
+++ resolved
@@ -1,16 +1,11 @@
 #!/usr/bin/env python3
 # -*- coding: utf-8 -*-
 
-extensions = [
-    "sphinx.ext.autodoc",
-    "jaraco.packaging.sphinx",
-    "rst.linker",
-    "sphinx.ext.intersphinx",
-]
+extensions = ['sphinx.ext.autodoc', 'jaraco.packaging.sphinx', 'rst.linker']
+
+master_doc = "index"
 
 pygments_style = "sphinx"
-
-intersphinx_mapping = {'python': ('http://docs.python.org/', None)}
 
 link_files = {
     '../CHANGES.rst': dict(
@@ -35,13 +30,11 @@
 # Be strict about any broken references:
 nitpicky = True
 
-<<<<<<< HEAD
-extensions += ['jaraco.tidelift']
-=======
 # Include Python intersphinx mapping to prevent failures
 # jaraco/skeleton#51
 extensions += ['sphinx.ext.intersphinx']
 intersphinx_mapping = {
     'python': ('https://docs.python.org/3', None),
 }
->>>>>>> eca1c4ca
+
+extensions += ['jaraco.tidelift']