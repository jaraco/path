sudo: false
language: python
python:
- 2.7
- 3.3
- 3.4
- 3.5
install:
- pip install tox "setuptools>=28.2"
script:
- tox
branches:
  except:
  - skeleton
deploy:
  provider: pypi
  server: https://upload.pypi.org/legacy/
  on:
    tags: true
    all_branches: true
    python: 3.5
  user: jaraco
<<<<<<< HEAD
  distributions: dists
  password:
    secure: fggUs33qP6DB+j/q7KGScfohgGq7OwsW5BMW6ZZvSlq+9pnNDZxSVrfCw0wb9vdq/Hb9nH4Of+wDoyh+Ul6GN28GRX7qj1HTjbc65nhRp9aA1Ib9Y3KJwGR8k5gPJZmx/zKP0r7COSXsOdXDkVSJ/UjCfuKhcsSHpi0lAYG6BSA=
=======
  # supply password with `travis encrypt --add deploy.password`
  distributions: dists
  skip_upload_docs: true
>>>>>>> a50fb1c8
<|MERGE_RESOLUTION|>--- conflicted
+++ resolved
@@ -20,12 +20,7 @@
     all_branches: true
     python: 3.5
   user: jaraco
-<<<<<<< HEAD
   distributions: dists
   password:
     secure: fggUs33qP6DB+j/q7KGScfohgGq7OwsW5BMW6ZZvSlq+9pnNDZxSVrfCw0wb9vdq/Hb9nH4Of+wDoyh+Ul6GN28GRX7qj1HTjbc65nhRp9aA1Ib9Y3KJwGR8k5gPJZmx/zKP0r7COSXsOdXDkVSJ/UjCfuKhcsSHpi0lAYG6BSA=
-=======
-  # supply password with `travis encrypt --add deploy.password`
-  distributions: dists
-  skip_upload_docs: true
->>>>>>> a50fb1c8
+  skip_upload_docs: true