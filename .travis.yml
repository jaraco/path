--- conflicted
+++ resolved
@@ -13,28 +13,13 @@
   - stage: deploy
     if: tag IS present
     python: *latest_py3
-<<<<<<< HEAD
-    install: skip
-    script: skip
-    deploy:
-      provider: pypi
-      on:
-        tags: true
-        all_branches: true
-      user: jaraco
-      password:
-        secure: fggUs33qP6DB+j/q7KGScfohgGq7OwsW5BMW6ZZvSlq+9pnNDZxSVrfCw0wb9vdq/Hb9nH4Of+wDoyh+Ul6GN28GRX7qj1HTjbc65nhRp9aA1Ib9Y3KJwGR8k5gPJZmx/zKP0r7COSXsOdXDkVSJ/UjCfuKhcsSHpi0lAYG6BSA=
-      distributions: dists
-      skip_cleanup: true
-=======
     before_script: skip
     env:
     - TWINE_USERNAME=jaraco
     # TWINE_PASSWORD
-    - secure: ...
+    - secure: Zd2236tCf+i7SYq50DAutS8EnQDWDFLRGnBjOi6CAJ1nblca07Ca2kpo3i2xvpktu1yrb0rFY9vnz9rMdwRavCz6deNcAxpM86m2sXepuz+fs4CIrDG5OepBy2LW/hHEafUObsoWeC4Ku8yXte7IUnmXBsplpTpjAybztNJ+C54=
     - TOX_TESTENV_PASSENV="TWINE_USERNAME TWINE_PASSWORD"
     script: tox -e release
->>>>>>> 4310c976
 
 cache: pip
 
