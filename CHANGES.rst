<<<<<<< HEAD
v13.0.0
-------

- #169: Renamed package from ``path.py`` to ``path``. The docs
  make reference to a pet name "path pie" for easier discovery.
=======
v12.2.0
-------

- #169: Moved project at GitHub from ``jaraco/path.py`` to
  ``jaraco/path``.
>>>>>>> 297078f0

v12.1.0
-------

- #171: Fixed exception in ``rmdir_p`` when target is not empty.
- #174: Rely on ``importlib.metadata`` on Python 3.8.

v12.0.2
-------

- Refreshed package metadata.

12.0.1
------

- #166: Removed 'universal' wheel support.

12.0
---

- #148: Dropped support for Python 2.7 and 3.4.
- Moved 'path' into a package.

11.5.2
------

- #163: Corrected 'pymodules' typo in package declaration.

11.5.1
------

- Minor packaging refresh.

11.5.0
------

- #156: Re-wrote the handling of pattern matches for
  ``listdir``, ``walk``, and related methods, allowing
  the pattern to be a more complex object. This approach
  drastically simplifies the code and obviates the
  ``CaseInsensitivePattern`` and ``FastPath`` classes.
  Now the main ``Path`` class should be as performant
  as ``FastPath`` and case-insensitive matches can be
  readily constructed using the new
  ``path.matchers.CaseInsensitive`` class.

11.4.1
------

- #153: Skip intermittently failing performance test on
  Python 2.

11.4.0
------

- #130: Path.py now supports non-decodable filenames on
  Linux and Python 2, leveraging the
  `backports.os <https://pypi.org/project/backports.os>`_
  package (as an optional dependency). Currently, only
  ``listdir`` is patched, but other ``os`` primitives may
  be patched similarly in the ``patch_for_linux_python2``
  function.

- #141: For merge_tree, instead of relying on the deprecated
  distutils module, implement merge_tree explicitly. The
  ``update`` parameter is deprecated, instead superseded
  by a ``copy_function`` parameter and an ``only_newer``
  wrapper for any copy function.

11.3.0
------

- #151: No longer use two techniques for splitting lines.
  Instead, unconditionally rely on io.open for universal
  newlines support and always use splitlines.

11.2.0
------

- #146: Rely on `importlib_metadata
  <https://pypi.org/project/importlib_metadata>`_ instead of
  setuptools/pkg_resources to load the version of the module.
  Added tests ensuring a <100ms import time for the ``path``
  module. This change adds an explicit dependency on the
  importlib_metadata package, but the project still supports
  copying of the ``path.py`` module without any dependencies.

11.1.0
------

- #143, #144: Add iglob method.
- #142, #145: Rename ``tempdir`` to ``TempDir`` and declare
  it as part of ``__all__``. Retain ``tempdir`` for compatibility
  for now.
- #145: ``TempDir.__enter__`` no longer returns the ``TempDir``
  instance, but instead returns a ``Path`` instance, suitable for
  entering to change the current working directory.

11.0.1
------

- #136: Fixed test failures on BSD.

- Refreshed package metadata.

11.0
----

- Drop support for Python 3.3.

10.6
----

- Renamed ``namebase`` to ``stem`` to match API of pathlib.
  Kept ``namebase`` as a deprecated alias for compatibility.

- Added new ``with_suffix`` method, useful for renaming the
  extension on a Path::

    orig = Path('mydir/mypath.bat')
    renamed = orig.rename(orig.with_suffix('.cmd'))

10.5
----

- Packaging refresh and readme updates.

10.4
----

- #130: Removed surrogate_escape handler as it's no longer
  used.

10.3.1
------

- #124: Fixed ``rmdir_p`` raising ``FileNotFoundError`` when
  directory does not exist on Windows.

10.3
----

- #115: Added a new performance-optimized implementation
  for listdir operations, optimizing ``listdir``, ``walk``,
  ``walkfiles``, ``walkdirs``, and ``fnmatch``, presented
  as the ``FastPath`` class.

  Please direct feedback on this implementation to the ticket,
  especially if the performance benefits justify it replacing
  the default ``Path`` class.

10.2
----

- Symlink no longer requires the ``newlink`` parameter
  and will default to the basename of the target in the
  current working directory.

10.1
----

- #123: Implement ``Path.__fspath__`` per PEP 519.

10.0
----

- Once again as in 8.0 remove deprecated ``path.path``.

9.1
---

- #121: Removed workaround for #61 added in 5.2. ``path.py``
  now only supports file system paths that can be effectively
  decoded to text. It is the responsibility of the system
  implementer to ensure that filenames on the system are
  decodeable by ``sys.getfilesystemencoding()``.

9.0
---

- Drop support for Python 2.6 and 3.2 as integration
  dependencies (pip) no longer support these versions.

8.3
---

- Merge with latest skeleton, adding badges and test runs by
  default under tox instead of pytest-runner.
- Documentation is no longer hosted with PyPI.

8.2.1
-----

- #112: Update Travis CI usage to only deploy on Python 3.5.

8.2
---

- Refreshed project metadata based on `jaraco's project
  skeleton <https://github.com/jaraco/skeleton/tree/spaces>`_.

- Releases are now automatically published via Travis-CI.
- #111: More aggressively trap errors when importing
  ``pkg_resources``.

8.1.2
-----

- #105: By using unicode literals, avoid errors rendering the
  backslash in __get_owner_windows.

8.1.1
-----

- #102: Reluctantly restored reference to path.path in ``__all__``.

8.1
---

- #102: Restored ``path.path`` with a DeprecationWarning.

8.0
---

Removed ``path.path``. Clients must now refer to the canonical
name, ``path.Path`` as introduced in 6.2.

7.7
---

- #88: Added support for resolving certain directories on a
  system to platform-friendly locations using the `appdirs
  <https://pypi.python.org/pypi/appdirs/1.4.0>`_ library. The
  ``Path.special`` method returns an ``SpecialResolver`` instance
  that will resolve a path in a scope
  (i.e. 'site' or 'user') and class (i.e. 'config', 'cache',
  'data'). For
  example, to create a config directory for "My App"::

      config_dir = Path.special("My App").user.config.makedirs_p()

  ``config_dir`` will exist in a user context and will be in a
  suitable platform-friendly location.

  As ``path.py`` does not currently have any dependencies, and
  to retain that expectation for a compatible upgrade path,
  ``appdirs`` must be installed to avoid an ImportError when
  invoking ``special``.


- #88: In order to support "multipath" results, where multiple
  paths are returned in a single, ``os.pathsep``-separated
  string, a new class MultiPath now represents those special
  results. This functionality is experimental and may change.
  Feedback is invited.

7.6.2
-----

- Re-release of 7.6.1 without unintended feature.

7.6.1
-----

- #101: Supress error when `path.py` is not present as a distribution.

7.6
---

- #100: Add ``merge_tree`` method for merging
  two existing directory trees.
- Uses `setuptools_scm <https://github.org/pypa/setuptools_scm>`_
  for version management.

7.5
---

- #97: ``__rdiv__`` and ``__rtruediv__`` are now defined.

7.4
---

- #93: chown now appears in docs and raises NotImplementedError if
  ``os.chown`` isn't present.
- #92: Added compatibility support for ``.samefile`` on platforms without
  ``os.samefile``.

7.3
---

 - #91: Releases now include a universal wheel.

7.2
---

 - In chmod, added support for multiple symbolic masks (separated by commas).
 - In chmod, fixed issue in setting of symbolic mask with '=' where
   unreferenced permissions were cleared.

7.1
---

 - #23: Added support for symbolic masks to ``.chmod``.

7.0
---

 - The ``open`` method now uses ``io.open`` and supports all of the
   parameters to that function. ``open`` will always raise an ``OSError``
   on failure, even on Python 2.
 - Updated ``write_text`` to support additional newline patterns.
 - The ``text`` method now always returns text (never bytes), and thus
   requires an encoding parameter be supplied if the default encoding is not
   sufficient to decode the content of the file.

6.2
---

 - ``path`` class renamed to ``Path``. The ``path`` name remains as an alias
   for compatibility.

6.1
---

 - ``chown`` now accepts names in addition to numeric IDs.

6.0
---

 - Drop support for Python 2.5. Python 2.6 or later required.
 - Installation now requires setuptools.

5.3
---

 - Allow arbitrary callables to be passed to path.walk ``errors`` parameter.
   Enables workaround for issues such as #73 and #56.

5.2
---

 - #61: path.listdir now decodes filenames from os.listdir when loading
   characters from a file. On Python 3, the behavior is unchanged. On Python
   2, the behavior will now mimick that of Python 3, attempting to decode
   all filenames and paths using the encoding indicated by
   ``sys.getfilesystemencoding()``, and escaping any undecodable characters
   using the 'surrogateescape' handler.

5.1
---

 - #53: Added ``path.in_place`` for editing files in place.

5.0
---

 - ``path.fnmatch`` now takes an optional parameter ``normcase`` and this
   parameter defaults to self.module.normcase (using case normalization most
   pertinent to the path object itself). Note that this change means that
   any paths using a custom ntpath module on non-Windows systems will have
   different fnmatch behavior. Before::

       # on Unix
       >>> p = path('Foo')
       >>> p.module = ntpath
       >>> p.fnmatch('foo')
       False

   After::

       # on any OS
       >>> p = path('Foo')
       >>> p.module = ntpath
       >>> p.fnmatch('foo')
       True

   To maintain the original behavior, either don't define the 'module' for the
   path or supply explicit normcase function::

       >>> p.fnmatch('foo', normcase=os.path.normcase)
       # result always varies based on OS, same as fnmatch.fnmatch

   For most use-cases, the default behavior should remain the same.

 - Issue #50: Methods that accept patterns (``listdir``, ``files``, ``dirs``,
   ``walk``, ``walkdirs``, ``walkfiles``, and ``fnmatch``) will now use a
   ``normcase`` attribute if it is present on the ``pattern`` parameter. The
   path module now provides a ``CaseInsensitivePattern`` wrapper for strings
   suitable for creating case-insensitive patterns for those methods.

4.4
---

 - Issue #44: _hash method would open files in text mode, producing
   invalid results on Windows. Now files are opened in binary mode, producing
   consistent results.
 - Issue #47: Documentation is dramatically improved with Intersphinx links
   to the Python os.path functions and documentation for all methods and
   properties.

4.3
---

 - Issue #32: Add ``chdir`` and ``cd`` methods.

4.2
---

 - ``open()`` now passes all positional and keyword arguments through to the
   underlying ``builtins.open`` call.

4.1
---

 - Native Python 2 and Python 3 support without using 2to3 during the build
   process.

4.0
---

 - Added a ``chunks()`` method to a allow quick iteration over pieces of a
   file at a given path.
 - Issue #28: Fix missing argument to ``samefile``.
 - Initializer no longer enforces `isinstance basestring` for the source
   object. Now any object that supplies ``__unicode__`` can be used by a
   ``path`` (except None). Clients that depend on a ValueError being raised
   for ``int`` and other non-string objects should trap these types
   internally.
 - Issue #30: ``chown`` no longer requires both uid and gid to be provided
   and will not mutate the ownership if nothing is provided.

3.2
---

 - Issue #22: ``__enter__`` now returns self.

3.1
---

 - Issue #20: `relpath` now supports a "start" parameter to match the
   signature of `os.path.relpath`.

3.0
---

 - Minimum Python version is now 2.5.

2.6
---

 - Issue #5: Implemented `path.tempdir`, which returns a path object which is
   a temporary directory and context manager for cleaning up the directory.
 - Issue #12: One can now construct path objects from a list of strings by
   simply using path.joinpath. For example::

     path.joinpath('a', 'b', 'c') # or
     path.joinpath(*path_elements)

2.5
---

 - Issue #7: Add the ability to do chaining of operations that formerly only
   returned None.
 - Issue #4: Raise a TypeError when constructed from None.<|MERGE_RESOLUTION|>--- conflicted
+++ resolved
@@ -1,16 +1,14 @@
-<<<<<<< HEAD
 v13.0.0
 -------
 
 - #169: Renamed package from ``path.py`` to ``path``. The docs
   make reference to a pet name "path pie" for easier discovery.
-=======
+
 v12.2.0
 -------
 
 - #169: Moved project at GitHub from ``jaraco/path.py`` to
   ``jaraco/path``.
->>>>>>> 297078f0
 
 v12.1.0
 -------
