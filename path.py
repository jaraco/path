#
# Copyright (c) 2010 Mikhail Gusarov
#
# Permission is hereby granted, free of charge, to any person obtaining a copy
# of this software and associated documentation files (the "Software"), to deal
# in the Software without restriction, including without limitation the rights
# to use, copy, modify, merge, publish, distribute, sublicense, and/or sell
# copies of the Software, and to permit persons to whom the Software is
# furnished to do so, subject to the following conditions:
#
# The above copyright notice and this permission notice shall be included in
# all copies or substantial portions of the Software.
#
# THE SOFTWARE IS PROVIDED "AS IS", WITHOUT WARRANTY OF ANY KIND, EXPRESS OR
# IMPLIED, INCLUDING BUT NOT LIMITED TO THE WARRANTIES OF MERCHANTABILITY,
# FITNESS FOR A PARTICULAR PURPOSE AND NONINFRINGEMENT. IN NO EVENT SHALL THE
# AUTHORS OR COPYRIGHT HOLDERS BE LIABLE FOR ANY CLAIM, DAMAGES OR OTHER
# LIABILITY, WHETHER IN AN ACTION OF CONTRACT, TORT OR OTHERWISE, ARISING FROM,
# OUT OF OR IN CONNECTION WITH THE SOFTWARE OR THE USE OR OTHER DEALINGS IN THE
# SOFTWARE.
#

"""
path.py - An object representing a path to a file or directory.

https://github.com/jaraco/path.py

Example::

    from path import Path
    d = Path('/home/guido/bin')
    for f in d.files('*.py'):
        f.chmod(0o755)
"""

import sys
import warnings
import os
import fnmatch
import glob
import shutil
import codecs
import hashlib
import errno
import tempfile
import functools
import operator
import re
import contextlib
import io

try:
    import win32security
except ImportError:
    pass

try:
    import pwd
except ImportError:
    pass

try:
    import grp
except ImportError:
    pass

##############################################################################
# Python 2/3 support
PY3 = sys.version_info >= (3,)
PY2 = not PY3

string_types = str,
text_type = str
bytes_type = bytes
getcwdu = os.getcwd
u = lambda x: x

if PY2:
    import __builtin__
    string_types = __builtin__.basestring,
    text_type = __builtin__.unicode
    bytes_type = __builtin__.str
    getcwdu = lambda: Path._always_unicode(os.getcwd())
    u = lambda x: codecs.unicode_escape_decode(x)[0]
<<<<<<< HEAD

from _vendor.surrogateescape import decodefilename, encodefilename
=======
    codecs.register_error('surrogateescape', surrogate_escape)

@contextlib.contextmanager
def io_error_compat():
    try:
        yield
    except IOError as io_err:
        # On Python 2, io.open raises IOError; transform to OSError for
        # future compatibility.
        os_err = OSError(*io_err.args)
        os_err.filename = getattr(io_err, 'filename', None)
        raise os_err

>>>>>>> 363c9404
##############################################################################

__version__ = '6.3'
__all__ = ['Path', 'path', 'CaseInsensitivePattern']


LINESEPS = [u('\r\n'), u('\r'), u('\n')]
U_LINESEPS = LINESEPS + [u('\u0085'), u('\u2028'), u('\u2029')]
NEWLINE = re.compile('|'.join(LINESEPS))
U_NEWLINE = re.compile('|'.join(U_LINESEPS))
NL_END = re.compile(u(r'(?:{0})$').format(NEWLINE.pattern))
U_NL_END = re.compile(u(r'(?:{0})$').format(U_NEWLINE.pattern))


class TreeWalkWarning(Warning):
    pass


def simple_cache(func):
    """
    Save results for the :meth:'path.using_module' classmethod.
    When Python 3.2 is available, use functools.lru_cache instead.
    """
    saved_results = {}

    def wrapper(cls, module):
        if module in saved_results:
            return saved_results[module]
        saved_results[module] = func(cls, module)
        return saved_results[module]
    return wrapper


class ClassProperty(property):
    def __get__(self, cls, owner):
        return self.fget.__get__(None, owner)()


class multimethod(object):
    """
    Acts like a classmethod when invoked from the class and like an
    instancemethod when invoked from the instance.
    """
    def __init__(self, func):
        self.func = func

    def __get__(self, instance, owner):
        return (
            functools.partial(self.func, owner) if instance is None
            else functools.partial(self.func, owner, instance)
        )


def alias(name):
    "Create a decorator which will make an alias of the decorated item"
    def decorate(item):
        globals()[name] = item
        return item
    return decorate


@alias('path')
class Path(text_type):
    """ Represents a filesystem path.

    For documentation on individual methods, consult their
    counterparts in :mod:`os.path`.
    """

    module = os.path
    """ The path module to use for path operations.

    .. seealso:: :mod:`os.path`
    """

    def __init__(self, other=''):
        if other is None:
            raise TypeError("Invalid initial value for path: None")

    @classmethod
    @simple_cache
    def using_module(cls, module):
        subclass_name = cls.__name__ + '_' + module.__name__
        bases = (cls,)
        ns = {'module': module}
        return type(subclass_name, bases, ns)

    @ClassProperty
    @classmethod
    def _next_class(cls):
        """
        What class should be used to construct new instances from this class
        """
        return cls

    @classmethod
    def _always_unicode(cls, path):
        """
        Ensure the path as retrieved from a Python API, such as :func:`os.listdir`,
        is a proper Unicode string.
        """
        if isinstance(path, bytes_type):
            return decodefilename(path)
        return path

    @property
    def fs_path(self):
        """ Path usable by os functions """
        if PY3 or os.path.supports_unicode_filenames:
            return self
        return encodefilename(self)

    # --- Special Python methods.

    def __repr__(self):
        return '%s(%s)' % (type(self).__name__, super(Path, self).__repr__())

    # Adding a Path and a string yields a Path.
    def __add__(self, more):
        try:
            return self._next_class(super(Path, self).__add__(more))
        except TypeError:  # Python bug
            return NotImplemented

    def __radd__(self, other):
        if not isinstance(other, string_types):
            return NotImplemented
        return self._next_class(other.__add__(self))

    # The / operator joins Paths.
    def __div__(self, rel):
        """ fp.__div__(rel) == fp / rel == fp.joinpath(rel)

        Join two path components, adding a separator character if
        needed.

        .. seealso:: :func:`os.path.join`
        """
        return self.joinpath(rel)

    # Make the / operator work even when true division is enabled.
    __truediv__ = __div__

    def __enter__(self):
        self._old_dir = self.getcwd()
        os.chdir(self.fs_path)
        return self

    def __exit__(self, *_):
        os.chdir(self._old_dir)

    @classmethod
    def getcwd(cls):
        """ Return the current working directory as a path object.

        .. seealso:: :func:`os.getcwdu`
        """
        return cls(getcwdu())

    #
    # --- Operations on Path strings.

    def abspath(self):
        """ .. seealso:: :func:`os.path.abspath` """
        return self._next_class(self.module.abspath(self.fs_path))

    def realpath(self):
        """ .. seealso:: :func:`os.path.realpath` """
        return self._next_class(self.module.realpath(self.fs_path))

    def normcase(self):
        """ .. seealso:: :func:`os.path.normcase` """
        return self._next_class(self.module.normcase(self))

    def normpath(self):
        """ .. seealso:: :func:`os.path.normpath` """
        return self._next_class(self.module.normpath(self))

    def expanduser(self):
        """ .. seealso:: :func:`os.path.expanduser` """
        return self._next_class(self.module.expanduser(self))

    def expandvars(self):
        """ .. seealso:: :func:`os.path.expandvars` """
        return self._next_class(self.module.expandvars(self))

    def dirname(self):
        """ .. seealso:: :attr:`parent`, :func:`os.path.dirname` """
        return self._next_class(self.module.dirname(self))

    def basename(self):
        """ .. seealso:: :attr:`name`, :func:`os.path.basename` """
        return self._next_class(self.module.basename(self))

    def expand(self):
        """ Clean up a filename by calling :meth:`expandvars()`,
        :meth:`expanduser()`, and :meth:`normpath()` on it.

        This is commonly everything needed to clean up a filename
        read from a configuration file, for example.
        """
        return self.expandvars().expanduser().normpath()

    @property
    def namebase(self):
        """ The same as :meth:`name`, but with one file extension stripped off.

        For example,
        ``Path('/home/guido/python.tar.gz').name == 'python.tar.gz'``,
        but
        ``Path('/home/guido/python.tar.gz').namebase == 'python.tar'``.
        """
        base, ext = self.module.splitext(self.name)
        return base

    @property
    def ext(self):
        """ The file extension, for example ``'.py'``. """
        f, ext = self.module.splitext(self)
        return ext

    @property
    def drive(self):
        """ The drive specifier, for example ``'C:'``.

        This is always empty on systems that don't use drive specifiers.
        """
        drive, r = self.module.splitdrive(self)
        return self._next_class(drive)

    parent = property(
        dirname, None, None,
        """ This path's parent directory, as a new Path object.

        For example,
        ``Path('/usr/local/lib/libpython.so').parent ==
        Path('/usr/local/lib')``

        .. seealso:: :meth:`dirname`, :func:`os.path.dirname`
        """)

    name = property(
        basename, None, None,
        """ The name of this file or directory without the full path.

        For example,
        ``Path('/usr/local/lib/libpython.so').name == 'libpython.so'``

        .. seealso:: :meth:`basename`, :func:`os.path.basename`
        """)

    def splitpath(self):
        """ p.splitpath() -> Return ``(p.parent, p.name)``.

        .. seealso:: :attr:`parent`, :attr:`name`, :func:`os.path.split`
        """
        parent, child = self.module.split(self)
        return self._next_class(parent), child

    def splitdrive(self):
        """ p.splitdrive() -> Return ``(p.drive, <the rest of p>)``.

        Split the drive specifier from this path.  If there is
        no drive specifier, :samp:`{p.drive}` is empty, so the return value
        is simply ``(Path(''), p)``.  This is always the case on Unix.

        .. seealso:: :func:`os.path.splitdrive`
        """
        drive, rel = self.module.splitdrive(self)
        return self._next_class(drive), rel

    def splitext(self):
        """ p.splitext() -> Return ``(p.stripext(), p.ext)``.

        Split the filename extension from this path and return
        the two parts.  Either part may be empty.

        The extension is everything from ``'.'`` to the end of the
        last path segment.  This has the property that if
        ``(a, b) == p.splitext()``, then ``a + b == p``.

        .. seealso:: :func:`os.path.splitext`
        """
        filename, ext = self.module.splitext(self)
        return self._next_class(filename), ext

    def stripext(self):
        """ p.stripext() -> Remove one file extension from the path.

        For example, ``Path('/home/guido/python.tar.gz').stripext()``
        returns ``Path('/home/guido/python.tar')``.
        """
        return self.splitext()[0]

    def splitunc(self):
        """ .. seealso:: :func:`os.path.splitunc` """
        unc, rest = self.module.splitunc(self)
        return self._next_class(unc), rest

    @property
    def uncshare(self):
        """
        The UNC mount point for this path.
        This is empty for paths on local drives.
        """
        unc, r = self.module.splitunc(self)
        return self._next_class(unc)

    @multimethod
    def joinpath(cls, first, *others):
        """
        Join first to zero or more :class:`Path` components, adding a separator
        character (:samp:`{first}.module.sep`) if needed.  Returns a new instance of
        :samp:`{first}._next_class`.

        .. seealso:: :func:`os.path.join`
        """
        if not isinstance(first, cls):
            first = cls(first)
        return first._next_class(first.module.join(first, *others))

    def splitall(self):
        r""" Return a list of the path components in this path.

        The first item in the list will be a Path.  Its value will be
        either :data:`os.curdir`, :data:`os.pardir`, empty, or the root
        directory of this path (for example, ``'/'`` or ``'C:\\'``).  The
        other items in the list will be strings.

        ``path.Path.joinpath(*result)`` will yield the original path.
        """
        parts = []
        loc = self
        while loc != os.curdir and loc != os.pardir:
            prev = loc
            loc, child = prev.splitpath()
            if loc == prev:
                break
            parts.append(child)
        parts.append(loc)
        parts.reverse()
        return parts

    def relpath(self, start='.'):
        """ Return this path as a relative path,
        based from `start`, which defaults to the current working directory.
        """
        cwd = self._next_class(start)
        return cwd.relpathto(self)

    def relpathto(self, dest):
        """ Return a relative path from `self` to `dest`.

        If there is no relative path from `self` to `dest`, for example if
        they reside on different drives in Windows, then this returns
        ``dest.abspath()``.
        """
        origin = self.abspath()
        dest = self._next_class(dest).abspath()

        orig_list = origin.normcase().splitall()
        # Don't normcase dest!  We want to preserve the case.
        dest_list = dest.splitall()

        if orig_list[0] != self.module.normcase(dest_list[0]):
            # Can't get here from there.
            return dest

        # Find the location where the two paths start to differ.
        i = 0
        for start_seg, dest_seg in zip(orig_list, dest_list):
            if start_seg != self.module.normcase(dest_seg):
                break
            i += 1

        # Now i is the point where the two paths diverge.
        # Need a certain number of "os.pardir"s to work up
        # from the origin to the point of divergence.
        segments = [os.pardir] * (len(orig_list) - i)
        # Need to add the diverging part of dest_list.
        segments += dest_list[i:]
        if len(segments) == 0:
            # If they happen to be identical, use os.curdir.
            relpath = os.curdir
        else:
            relpath = self.module.join(*segments)
        return self._next_class(relpath)

    # --- Listing, searching, walking, and matching

    def listdir(self, pattern=None):
        """ D.listdir() -> List of items in this directory.

        Use :meth:`files` or :meth:`dirs` instead if you want a listing
        of just files or just subdirectories.

        The elements of the list are Path objects.

        With the optional `pattern` argument, this only lists
        items whose names match the given pattern.

        .. seealso:: :meth:`files`, :meth:`dirs`
        """
        if pattern is None:
            pattern = '*'
        return [
            self / child
            for child in map(self._always_unicode, os.listdir(self.fs_path))
            if self._next_class(child).fnmatch(pattern)
        ]

    def dirs(self, pattern=None):
        """ D.dirs() -> List of this directory's subdirectories.

        The elements of the list are Path objects.
        This does not walk recursively into subdirectories
        (but see :meth:`walkdirs`).

        With the optional `pattern` argument, this only lists
        directories whose names match the given pattern.  For
        example, ``d.dirs('build-*')``.
        """
        return [p for p in self.listdir(pattern) if p.isdir()]

    def files(self, pattern=None):
        """ D.files() -> List of the files in this directory.

        The elements of the list are Path objects.
        This does not walk into subdirectories (see :meth:`walkfiles`).

        With the optional `pattern` argument, this only lists files
        whose names match the given pattern.  For example,
        ``d.files('*.pyc')``.
        """

        return [p for p in self.listdir(pattern) if p.isfile()]

    def walk(self, pattern=None, errors='strict'):
        """ D.walk() -> iterator over files and subdirs, recursively.

        The iterator yields Path objects naming each child item of
        this directory and its descendants.  This requires that
        ``D.isdir()``.

        This performs a depth-first traversal of the directory tree.
        Each directory is returned just before all its children.

        The `errors=` keyword argument controls behavior when an
        error occurs.  The default is ``'strict'``, which causes an
        exception.  Other allowed values are ``'warn'`` (which
        reports the error via :func:`warnings.warn()`), and ``'ignore'``.
        `errors` may also be an arbitrary callable taking a msg parameter.
        """
        class Handlers:
            def strict(msg):
                raise

            def warn(msg):
                warnings.warn(msg, TreeWalkWarning)

            def ignore(msg):
                pass

        if not callable(errors) and errors not in vars(Handlers):
            raise ValueError("invalid errors parameter")
        errors = vars(Handlers).get(errors, errors)

        try:
            childList = self.listdir()
        except Exception:
            exc = sys.exc_info()[1]
            tmpl = "Unable to list directory '%(self)s': %(exc)s"
            msg = tmpl % locals()
            errors(msg)
            return

        for child in childList:
            if pattern is None or child.fnmatch(pattern):
                yield child
            try:
                isdir = child.isdir()
            except Exception:
                exc = sys.exc_info()[1]
                tmpl = "Unable to access '%(child)s': %(exc)s"
                msg = tmpl % locals()
                errors(msg)
                isdir = False

            if isdir:
                for item in child.walk(pattern, errors):
                    yield item

    def walkdirs(self, pattern=None, errors='strict'):
        """ D.walkdirs() -> iterator over subdirs, recursively.

        With the optional `pattern` argument, this yields only
        directories whose names match the given pattern.  For
        example, ``mydir.walkdirs('*test')`` yields only directories
        with names ending in ``'test'``.

        The `errors=` keyword argument controls behavior when an
        error occurs.  The default is ``'strict'``, which causes an
        exception.  The other allowed values are ``'warn'`` (which
        reports the error via :func:`warnings.warn()`), and ``'ignore'``.
        """
        if errors not in ('strict', 'warn', 'ignore'):
            raise ValueError("invalid errors parameter")

        try:
            dirs = self.dirs()
        except Exception:
            if errors == 'ignore':
                return
            elif errors == 'warn':
                warnings.warn(
                    "Unable to list directory '%s': %s"
                    % (self, sys.exc_info()[1]),
                    TreeWalkWarning)
                return
            else:
                raise

        for child in dirs:
            if pattern is None or child.fnmatch(pattern):
                yield child
            for subsubdir in child.walkdirs(pattern, errors):
                yield subsubdir

    def walkfiles(self, pattern=None, errors='strict'):
        """ D.walkfiles() -> iterator over files in D, recursively.

        The optional argument `pattern` limits the results to files
        with names that match the pattern.  For example,
        ``mydir.walkfiles('*.tmp')`` yields only files with the ``.tmp``
        extension.
        """
        if errors not in ('strict', 'warn', 'ignore'):
            raise ValueError("invalid errors parameter")

        try:
            childList = self.listdir()
        except Exception:
            if errors == 'ignore':
                return
            elif errors == 'warn':
                warnings.warn(
                    "Unable to list directory '%s': %s"
                    % (self, sys.exc_info()[1]),
                    TreeWalkWarning)
                return
            else:
                raise

        for child in childList:
            try:
                isfile = child.isfile()
                isdir = not isfile and child.isdir()
            except:
                if errors == 'ignore':
                    continue
                elif errors == 'warn':
                    warnings.warn(
                        "Unable to access '%s': %s"
                        % (self, sys.exc_info()[1]),
                        TreeWalkWarning)
                    continue
                else:
                    raise

            if isfile:
                if pattern is None or child.fnmatch(pattern):
                    yield child
            elif isdir:
                for f in child.walkfiles(pattern, errors):
                    yield f

    def fnmatch(self, pattern, normcase=None):
        """ Return ``True`` if `self.name` matches the given `pattern`.

        `pattern` - A filename pattern with wildcards,
            for example ``'*.py'``. If the pattern contains a `normcase`
            attribute, it is applied to the name and path prior to comparison.

        `normcase` - (optional) A function used to normalize the pattern and
            filename before matching. Defaults to :meth:`self.module`, which defaults
            to :meth:`os.path.normcase`.

        .. seealso:: :func:`fnmatch.fnmatch`
        """
        default_normcase = getattr(pattern, 'normcase', self.module.normcase)
        normcase = normcase or default_normcase
        name = normcase(self.name)
        pattern = normcase(pattern)
        return fnmatch.fnmatchcase(name, pattern)

    def glob(self, pattern):
        """ Return a list of Path objects that match the pattern.

        `pattern` - a path relative to this directory, with wildcards.

        For example, ``Path('/users').glob('*/bin/*')`` returns a list
        of all the files users have in their :file:`bin` directories.

        .. seealso:: :func:`glob.glob`
        """
        cls = self._next_class
        return [cls(s) for s in glob.glob(self / pattern)]

    #
    # --- Reading or writing an entire file at once.

    def open(self, *args, **kwargs):
        """ Open this file and return a corresponding :class:`file` object.

        Keyword arguments work as in :func:`io.open`.  If the file cannot be
        opened, an :class:`~exceptions.OSError` is raised.
        """
<<<<<<< HEAD
        return open(self.fs_path, *args, **kwargs)
=======
        with io_error_compat():
            return io.open(self, *args, **kwargs)
>>>>>>> 363c9404

    def bytes(self):
        """ Open this file, read all bytes, return them as a string. """
        with self.open('rb') as f:
            return f.read()

    def chunks(self, size, *args, **kwargs):
        """ Returns a generator yielding chunks of the file, so it can
            be read piece by piece with a simple for loop.

           Any argument you pass after `size` will be passed to :meth:`open`.

           :example:

               >>> hash = hashlib.md5()
               >>> for chunk in Path("path.py").chunks(8192, mode='rb'):
               ...     hash.update(chunk)

            This will read the file by chunks of 8192 bytes.
        """
<<<<<<< HEAD
        with open(self.fs_path, *args, **kwargs) as f:
=======
        with self.open(*args, **kwargs) as f:
>>>>>>> 363c9404
            while True:
                d = f.read(size)
                if not d:
                    break
                yield d

    def write_bytes(self, bytes, append=False):
        """ Open this file and write the given bytes to it.

        Default behavior is to overwrite any existing file.
        Call ``p.write_bytes(bytes, append=True)`` to append instead.
        """
        if append:
            mode = 'ab'
        else:
            mode = 'wb'
        with self.open(mode) as f:
            f.write(bytes)

    def text(self, encoding=None, errors='strict'):
        r""" Open this file, read it in, return the content as a string.

        All newline sequences are converted to ``'\n'``.  Keyword arguments
        will be passed to :meth:`open`.

        .. seealso:: :meth:`lines`
        """
<<<<<<< HEAD
        if encoding is None:
            # 8-bit
            with self.open('U') as f:
                return f.read()
        else:
            # Unicode
            with codecs.open(self.fs_path, 'r', encoding, errors) as f:
                # (Note - Can't use 'U' mode here, since codecs.open
                # doesn't support 'U' mode.)
                t = f.read()
            return (t.replace(u('\r\n'), u('\n'))
                     .replace(u('\r\x85'), u('\n'))
                     .replace(u('\r'), u('\n'))
                     .replace(u('\x85'), u('\n'))
                     .replace(u('\u2028'), u('\n')))
=======
        with self.open(mode='r', encoding=encoding, errors=errors) as f:
            return U_NEWLINE.sub('\n', f.read())
>>>>>>> 363c9404

    def write_text(self, text, encoding=None, errors='strict',
                   linesep=os.linesep, append=False):
        r""" Write the given text to this file.

        The default behavior is to overwrite any existing file;
        to append instead, use the `append=True` keyword argument.

        There are two differences between :meth:`write_text` and
        :meth:`write_bytes`: newline handling and Unicode handling.
        See below.

        Parameters:

          `text` - str/unicode - The text to be written.

          `encoding` - str - The Unicode encoding that will be used.
              This is ignored if `text` isn't a Unicode string.

          `errors` - str - How to handle Unicode encoding errors.
              Default is ``'strict'``.  See ``help(unicode.encode)`` for the
              options.  This is ignored if `text` isn't a Unicode
              string.

          `linesep` - keyword argument - str/unicode - The sequence of
              characters to be used to mark end-of-line.  The default is
              :data:`os.linesep`.  You can also specify ``None`` to
              leave all newlines as they are in `text`.

          `append` - keyword argument - bool - Specifies what to do if
              the file already exists (``True``: append to the end of it;
              ``False``: overwrite it.)  The default is ``False``.


        --- Newline handling.

        ``write_text()`` converts all standard end-of-line sequences
        (``'\n'``, ``'\r'``, and ``'\r\n'``) to your platform's default
        end-of-line sequence (see :data:`os.linesep`; on Windows, for example,
        the end-of-line marker is ``'\r\n'``).

        If you don't like your platform's default, you can override it
        using the `linesep=` keyword argument.  If you specifically want
        ``write_text()`` to preserve the newlines as-is, use ``linesep=None``.

        This applies to Unicode text the same as to 8-bit text, except
        there are three additional standard Unicode end-of-line sequences:
        ``u'\x85'``, ``u'\r\x85'``, and ``u'\u2028'``.

        (This is slightly different from when you open a file for
        writing with ``fopen(filename, "w")`` in C or ``open(filename, 'w')``
        in Python.)


        --- Unicode

        If `text` isn't Unicode, then apart from newline handling, the
        bytes are written verbatim to the file.  The `encoding` and
        `errors` arguments are not used and must be omitted.

        If `text` is Unicode, it is first converted to :func:`bytes` using the
        specified `encoding` (or the default encoding if `encoding`
        isn't specified).  The `errors` argument applies only to this
        conversion.

        """
        if isinstance(text, text_type):
            if linesep is not None:
                text = U_NEWLINE.sub(linesep, text)
            text = text.encode(encoding or sys.getdefaultencoding(), errors)
        else:
            assert encoding is None
            text = NEWLINE.sub(linesep, text)
        self.write_bytes(text, append=append)

    def lines(self, encoding=None, errors='strict', retain=True):
        r""" Open this file, read all lines, return them in a list.

        Optional arguments:
            `encoding` - The Unicode encoding (or character set) of
                the file.  The default is ``None``, meaning the content
                of the file is read as 8-bit characters and returned
                as a list of (non-Unicode) str objects.
            `errors` - How to handle Unicode errors; see help(str.decode)
                for the options.  Default is ``'strict'``.
            `retain` - If ``True``, retain newline characters; but all newline
                character combinations (``'\r'``, ``'\n'``, ``'\r\n'``) are
                translated to ``'\n'``.  If ``False``, newline characters are
                stripped off.  Default is ``True``.

        This uses ``'U'`` mode.

        .. seealso:: :meth:`text`
        """
        if encoding is None and retain:
            with self.open('U') as f:
                return f.readlines()
        else:
            return self.text(encoding, errors).splitlines(retain)

    def write_lines(self, lines, encoding=None, errors='strict',
                    linesep=os.linesep, append=False):
        r""" Write the given lines of text to this file.

        By default this overwrites any existing file at this path.

        This puts a platform-specific newline sequence on every line.
        See `linesep` below.

            `lines` - A list of strings.

            `encoding` - A Unicode encoding to use.  This applies only if
                `lines` contains any Unicode strings.

            `errors` - How to handle errors in Unicode encoding.  This
                also applies only to Unicode strings.

            linesep - The desired line-ending.  This line-ending is
                applied to every line.  If a line already has any
                standard line ending (``'\r'``, ``'\n'``, ``'\r\n'``,
                ``u'\x85'``, ``u'\r\x85'``, ``u'\u2028'``), that will
                be stripped off and this will be used instead.  The
                default is os.linesep, which is platform-dependent
                (``'\r\n'`` on Windows, ``'\n'`` on Unix, etc.).
                Specify ``None`` to write the lines as-is, like
                :meth:`file.writelines`.

        Use the keyword argument ``append=True`` to append lines to the
        file.  The default is to overwrite the file.

        .. warning ::

            When you use this with Unicode data, if the encoding of the
            existing data in the file is different from the encoding
            you specify with the `encoding=` parameter, the result is
            mixed-encoding data, which can really confuse someone trying
            to read the file later.
        """
        with self.open('ab' if append else 'wb') as f:
            for l in lines:
                isUnicode = isinstance(l, text_type)
                if linesep is not None:
                    pattern = U_NL_END if isUnicode else NL_END
                    l = pattern.sub('', l) + linesep
                if isUnicode:
                    l = l.encode(encoding or sys.getdefaultencoding(), errors)
                f.write(l)

    def read_md5(self):
        """ Calculate the md5 hash for this file.

        This reads through the entire file.

        .. seealso:: :meth:`read_hash`
        """
        return self.read_hash('md5')

    def _hash(self, hash_name):
        """ Returns a hash object for the file at the current path.

            `hash_name` should be a hash algo name (such as ``'md5'`` or ``'sha1'``)
            that's available in the :mod:`hashlib` module.
        """
        m = hashlib.new(hash_name)
        for chunk in self.chunks(8192, mode="rb"):
            m.update(chunk)
        return m

    def read_hash(self, hash_name):
        """ Calculate given hash for this file.

        List of supported hashes can be obtained from :mod:`hashlib` package.
        This reads the entire file.

        .. seealso:: :meth:`hashlib.hash.digest`
        """
        return self._hash(hash_name).digest()

    def read_hexhash(self, hash_name):
        """ Calculate given hash for this file, returning hexdigest.

        List of supported hashes can be obtained from :mod:`hashlib` package.
        This reads the entire file.

        .. seealso:: :meth:`hashlib.hash.hexdigest`
        """
        return self._hash(hash_name).hexdigest()

    # --- Methods for querying the filesystem.
    # N.B. On some platforms, the os.path functions may be implemented in C
    # (e.g. isdir on Windows, Python 3.2.2), and compiled functions don't get
    # bound. Playing it safe and wrapping them all in method calls.

    def isabs(self):
        """ .. seealso:: :func:`os.path.isabs` """
        return self.module.isabs(self)

    def exists(self):
        """ .. seealso:: :func:`os.path.exists` """
        return self.module.exists(self.fs_path)

    def isdir(self):
        """ .. seealso:: :func:`os.path.isdir` """
        return self.module.isdir(self.fs_path)

    def isfile(self):
        """ .. seealso:: :func:`os.path.isfile` """
        return self.module.isfile(self.fs_path)

    def islink(self):
        """ .. seealso:: :func:`os.path.islink` """
        return self.module.islink(self.fs_path)

    def ismount(self):
        """ .. seealso:: :func:`os.path.ismount` """
        return self.module.ismount(self.fs_path)

    def samefile(self, other):
        """ .. seealso:: :func:`os.path.samefile` """
        return self.module.samefile(self.fs_path, other)

    def getatime(self):
        """ .. seealso:: :attr:`atime`, :func:`os.path.getatime` """
        return self.module.getatime(self.fs_path)

    atime = property(
        getatime, None, None,
        """ Last access time of the file.

        .. seealso:: :meth:`getatime`, :func:`os.path.getatime`
        """)

    def getmtime(self):
        """ .. seealso:: :attr:`mtime`, :func:`os.path.getmtime` """
        return self.module.getmtime(self.fs_path)

    mtime = property(
        getmtime, None, None,
        """ Last-modified time of the file.

        .. seealso:: :meth:`getmtime`, :func:`os.path.getmtime`
        """)

    def getctime(self):
        """ .. seealso:: :attr:`ctime`, :func:`os.path.getctime` """
        return self.module.getctime(self.fs_path)

    ctime = property(
        getctime, None, None,
        """ Creation time of the file.

        .. seealso:: :meth:`getctime`, :func:`os.path.getctime`
        """)

    def getsize(self):
        """ .. seealso:: :attr:`size`, :func:`os.path.getsize` """
        return self.module.getsize(self.fs_path)

    size = property(
        getsize, None, None,
        """ Size of the file, in bytes.

        .. seealso:: :meth:`getsize`, :func:`os.path.getsize`
        """)

    if hasattr(os, 'access'):
        def access(self, mode):
            """ Return ``True`` if current user has access to this path.

            mode - One of the constants :data:`os.F_OK`, :data:`os.R_OK`,
            :data:`os.W_OK`, :data:`os.X_OK`

            .. seealso:: :func:`os.access`
            """
            return os.access(self.fs_path, mode)

    def stat(self):
        """ Perform a ``stat()`` system call on this path.

        .. seealso:: :meth:`lstat`, :func:`os.stat`
        """
        return os.stat(self.fs_path)

    def lstat(self):
        """ Like :meth:`stat`, but do not follow symbolic links.

        .. seealso:: :meth:`stat`, :func:`os.lstat`
        """
        return os.lstat(self.fs_path)

    def __get_owner_windows(self):
        r"""
        Return the name of the owner of this file or directory. Follow
        symbolic links.

        Return a name of the form ``ur'DOMAIN\User Name'``; may be a group.

        .. seealso:: :attr:`owner`
        """
        desc = win32security.GetFileSecurity(
            self, win32security.OWNER_SECURITY_INFORMATION)
        sid = desc.GetSecurityDescriptorOwner()
        account, domain, typecode = win32security.LookupAccountSid(None, sid)
        return domain + u('\\') + account

    def __get_owner_unix(self):
        """
        Return the name of the owner of this file or directory. Follow
        symbolic links.

        .. seealso:: :attr:`owner`
        """
        st = self.stat()
        return pwd.getpwuid(st.st_uid).pw_name

    def __get_owner_not_implemented(self):
        raise NotImplementedError("Ownership not available on this platform.")

    if 'win32security' in globals():
        get_owner = __get_owner_windows
    elif 'pwd' in globals():
        get_owner = __get_owner_unix
    else:
        get_owner = __get_owner_not_implemented

    owner = property(
        get_owner, None, None,
        """ Name of the owner of this file or directory.

        .. seealso:: :meth:`get_owner`""")

    if hasattr(os, 'statvfs'):
        def statvfs(self):
            """ Perform a ``statvfs()`` system call on this path.

            .. seealso:: :func:`os.statvfs`
            """
            return os.statvfs(self.fs_path)

    if hasattr(os, 'pathconf'):
        def pathconf(self, name):
            """ .. seealso:: :func:`os.pathconf` """
            return os.pathconf(self.fs_path, name)

    #
    # --- Modifying operations on files and directories

    def utime(self, times):
        """ Set the access and modified times of this file.

        .. seealso:: :func:`os.utime`
        """
        os.utime(self.fs_path, times)
        return self

    def chmod(self, mode):
        """ .. seealso:: :func:`os.chmod` """
        os.chmod(self.fs_path, mode)
        return self

    if hasattr(os, 'chown'):
        def chown(self, uid=-1, gid=-1):
            """ .. seealso:: :func:`os.chown` """
            if 'pwd' in globals() and isinstance(uid, basestring):
                uid = pwd.getpwnam(uid).pw_uid
            if 'grp' in globals() and isinstance(gid, basestring):
                gid = grp.getgrnam(gid).gr_gid
            os.chown(self.fs_path, uid, gid)
            return self

    def rename(self, new):
        """ .. seealso:: :func:`os.rename` """
        os.rename(self.fs_path, new)
        return self._next_class(new)

    def renames(self, new):
        """ .. seealso:: :func:`os.renames` """
        os.renames(self.fs_path, new)
        return self._next_class(new)

    #
    # --- Create/delete operations on directories

    def mkdir(self, mode=0o777):
        """ .. seealso:: :func:`os.mkdir` """
        os.mkdir(self.fs_path, mode)
        return self

    def mkdir_p(self, mode=0o777):
        """ Like :meth:`mkdir`, but does not raise an exception if the
        directory already exists. """
        try:
            self.mkdir(mode)
        except OSError:
            _, e, _ = sys.exc_info()
            if e.errno != errno.EEXIST:
                raise
        return self

    def makedirs(self, mode=0o777):
        """ .. seealso:: :func:`os.makedirs` """
        os.makedirs(self.fs_path, mode)
        return self

    def makedirs_p(self, mode=0o777):
        """ Like :meth:`makedirs`, but does not raise an exception if the
        directory already exists. """
        try:
            self.makedirs(mode)
        except OSError:
            _, e, _ = sys.exc_info()
            if e.errno != errno.EEXIST:
                raise
        return self

    def rmdir(self):
        """ .. seealso:: :func:`os.rmdir` """
        os.rmdir(self.fs_path)
        return self

    def rmdir_p(self):
        """ Like :meth:`rmdir`, but does not raise an exception if the
        directory is not empty or does not exist. """
        try:
            self.rmdir()
        except OSError:
            _, e, _ = sys.exc_info()
            if e.errno != errno.ENOTEMPTY and e.errno != errno.EEXIST:
                raise
        return self

    def removedirs(self):
        """ .. seealso:: :func:`os.removedirs` """
        os.removedirs(self.fs_path)
        return self

    def removedirs_p(self):
        """ Like :meth:`removedirs`, but does not raise an exception if the
        directory is not empty or does not exist. """
        try:
            self.removedirs()
        except OSError:
            _, e, _ = sys.exc_info()
            if e.errno != errno.ENOTEMPTY and e.errno != errno.EEXIST:
                raise
        return self

    # --- Modifying operations on files

    def touch(self):
        """ Set the access/modified times of this file to the current time.
        Create the file if it does not exist.
        """
        fd = os.open(self.fs_path, os.O_WRONLY | os.O_CREAT, 0o666)
        os.close(fd)
        os.utime(self.fs_path, None)
        return self

    def remove(self):
        """ .. seealso:: :func:`os.remove` """
        os.remove(self.fs_path)
        return self

    def remove_p(self):
        """ Like :meth:`remove`, but does not raise an exception if the
        file does not exist. """
        try:
            self.unlink()
        except OSError:
            _, e, _ = sys.exc_info()
            if e.errno != errno.ENOENT:
                raise
        return self

    def unlink(self):
        """ .. seealso:: :func:`os.unlink` """
        os.unlink(self.fs_path)
        return self

    def unlink_p(self):
        """ Like :meth:`unlink`, but does not raise an exception if the
        file does not exist. """
        self.remove_p()
        return self

    # --- Links

    if hasattr(os, 'link'):
        def link(self, newpath):
            """ Create a hard link at `newpath`, pointing to this file.

            .. seealso:: :func:`os.link`
            """
            os.link(self.fs_path, newpath)
            return self._next_class(newpath)

    if hasattr(os, 'symlink'):
        def symlink(self, newlink):
            """ Create a symbolic link at `newlink`, pointing here.

            .. seealso:: :func:`os.symlink`
            """
            os.symlink(self.fs_path, newlink)
            return self._next_class(newlink)

    if hasattr(os, 'readlink'):
        def readlink(self):
            """ Return the path to which this symbolic link points.

            The result may be an absolute or a relative path.

            .. seealso:: :meth:`readlinkabs`, :func:`os.readlink`
            """
            return self._next_class(os.readlink(self.fs_path))

        def readlinkabs(self):
            """ Return the path to which this symbolic link points.

            The result is always an absolute path.

            .. seealso:: :meth:`readlink`, :func:`os.readlink`
            """
            p = self.readlink()
            if p.isabs():
                return p
            else:
                return (self.parent / p).abspath()

    #
    # --- High-level functions from shutil

    copyfile = shutil.copyfile
    copymode = shutil.copymode
    copystat = shutil.copystat
    copy = shutil.copy
    copy2 = shutil.copy2
    copytree = shutil.copytree
    if hasattr(shutil, 'move'):
        move = shutil.move
    rmtree = shutil.rmtree

    def rmtree_p(self):
        """ Like :meth:`rmtree`, but does not raise an exception if the
        directory does not exist. """
        try:
            self.rmtree()
        except OSError:
            _, e, _ = sys.exc_info()
            if e.errno != errno.ENOENT:
                raise
        return self

    def chdir(self):
        """ .. seealso:: :func:`os.chdir` """
        os.chdir(self.fs_path)

    cd = chdir

    #
    # --- Special stuff from os

    if hasattr(os, 'chroot'):
        def chroot(self):
            """ .. seealso:: :func:`os.chroot` """
            os.chroot(self.fs_path)

    if hasattr(os, 'startfile'):
        def startfile(self):
            """ .. seealso:: :func:`os.startfile` """
            os.startfile(self.fs_path)
            return self

    # in-place re-writing, courtesy of Martijn Pieters
    # http://www.zopatista.com/python/2013/11/26/inplace-file-rewriting/
    @contextlib.contextmanager
    def in_place(self, mode='r', buffering=-1, encoding=None, errors=None,
            newline=None, backup_extension=None):
        """
        A context in which a file may be re-written in-place with new content.

        Yields a tuple of :samp:`({readable}, {writable})` file objects, where `writable`
        replaces `readable`.

        If an exception occurs, the old file is restored, removing the
        written data.

        Mode *must not* use ``'w'``, ``'a'``, or ``'+'``; only read-only-modes are
        allowed. A :exc:`ValueError` is raised on invalid modes.

        For example, to add line numbers to a file::

            p = Path(filename)
            assert p.isfile()
            with p.in_place() as reader, writer:
                for number, line in enumerate(reader, 1):
                    writer.write('{0:3}: '.format(number)))
                    writer.write(line)

        Thereafter, the file at `filename` will have line numbers in it.
        """
        import io

        if set(mode).intersection('wa+'):
            raise ValueError('Only read-only file modes can be used')

        # move existing file to backup, create new file with same permissions
        # borrowed extensively from the fileinput module
        backup_fn = self + (backup_extension or os.extsep + 'bak')
        try:
            os.unlink(backup_fn)
        except os.error:
            pass
        os.rename(self.fs_path, backup_fn)
        readable = io.open(backup_fn, mode, buffering=buffering,
            encoding=encoding, errors=errors, newline=newline)
        try:
            perm = os.fstat(readable.fileno()).st_mode
        except OSError:
            writable = open(self.fs_path, 'w' + mode.replace('r', ''),
                buffering=buffering, encoding=encoding, errors=errors,
                newline=newline)
        else:
            os_mode = os.O_CREAT | os.O_WRONLY | os.O_TRUNC
            if hasattr(os, 'O_BINARY'):
                os_mode |= os.O_BINARY
            fd = os.open(self.fs_path, os_mode, perm)
            writable = io.open(fd, "w" + mode.replace('r', ''),
                buffering=buffering, encoding=encoding, errors=errors,
                newline=newline)
            try:
                if hasattr(os, 'chmod'):
                    os.chmod(self.fs_path, perm)
            except OSError:
                pass
        try:
            yield readable, writable
        except Exception:
            # move backup back
            readable.close()
            writable.close()
            try:
                os.unlink(self.fs_path)
            except os.error:
                pass
            os.rename(backup_fn, self.fs_path)
            raise
        else:
            readable.close()
            writable.close()
        finally:
            try:
                os.unlink(backup_fn)
            except os.error:
                pass


class tempdir(Path):
    """
    A temporary directory via :func:`tempfile.mkdtemp`, and constructed with the
    same parameters that you can use as a context manager.

    Example:

        with tempdir() as d:
            # do stuff with the Path object "d"

        # here the directory is deleted automatically

    .. seealso:: :func:`tempfile.mkdtemp`
    """

    @ClassProperty
    @classmethod
    def _next_class(cls):
        return Path

    def __new__(cls, *args, **kwargs):
        dirname = tempfile.mkdtemp(*args, **kwargs)
        return super(tempdir, cls).__new__(cls, dirname)

    def __init__(self, *args, **kwargs):
        pass

    def __enter__(self):
        return self

    def __exit__(self, exc_type, exc_value, traceback):
        if not exc_value:
            self.rmtree()


def _permission_mask(mode):
    """
    Convert a Unix chmod symbolic mode like ``'ugo+rwx'`` to a function
    suitable for applying to a mask to affect that change.

    >>> mask = _permission_mask('ugo+rwx')
    >>> mask(0o554) == 0o777
    True

    >>> _permission_mask('go-x')(0o777) == 0o766
    True
    """
    parsed = re.match('(?P<who>[ugo]+)(?P<op>[-+])(?P<what>[rwx]+)$', mode)
    if not parsed:
        raise ValueError("Unrecognized symbolic mode", mode)
    spec_map = dict(r=4, w=2, x=1)
    spec = functools.reduce(operator.or_, [spec_map[perm]
                  for perm in parsed.group('what')])
    # now apply spec to each in who
    shift_map = dict(u=6, g=3, o=0)
    mask = functools.reduce(operator.or_, [spec << shift_map[subj]
                  for subj in parsed.group('who')])

    op = parsed.group('op')
    # if op is -, invert the mask
    if op == '-':
        mask ^= 0o777

    op_map = {'+': operator.or_, '-': operator.and_}
    return functools.partial(op_map[op], mask)


class CaseInsensitivePattern(text_type):
    """
    A string with a ``'normcase'`` property, suitable for passing to
    :meth:`listdir`, :meth:`dirs`, :meth:`files`, :meth:`walk`,
    :meth:`walkdirs`, or :meth:`walkfiles` to match case-insensitive.

    For example, to get all files ending in .py, .Py, .pY, or .PY in the
    current directory::

        from path import Path, CaseInsensitivePattern as ci
        Path('.').files(ci('*.py'))
    """

    @property
    def normcase(self):
        return __import__('ntpath').normcase<|MERGE_RESOLUTION|>--- conflicted
+++ resolved
@@ -82,11 +82,8 @@
     bytes_type = __builtin__.str
     getcwdu = lambda: Path._always_unicode(os.getcwd())
     u = lambda x: codecs.unicode_escape_decode(x)[0]
-<<<<<<< HEAD
 
 from _vendor.surrogateescape import decodefilename, encodefilename
-=======
-    codecs.register_error('surrogateescape', surrogate_escape)
 
 @contextlib.contextmanager
 def io_error_compat():
@@ -99,7 +96,6 @@
         os_err.filename = getattr(io_err, 'filename', None)
         raise os_err
 
->>>>>>> 363c9404
 ##############################################################################
 
 __version__ = '6.3'
@@ -277,6 +273,10 @@
     def normpath(self):
         """ .. seealso:: :func:`os.path.normpath` """
         return self._next_class(self.module.normpath(self))
+
+    def realpath(self):
+        """ .. seealso:: :func:`os.path.realpath` """
+        return self._next_class(self.module.realpath(self))
 
     def expanduser(self):
         """ .. seealso:: :func:`os.path.expanduser` """
@@ -717,12 +717,8 @@
         Keyword arguments work as in :func:`io.open`.  If the file cannot be
         opened, an :class:`~exceptions.OSError` is raised.
         """
-<<<<<<< HEAD
-        return open(self.fs_path, *args, **kwargs)
-=======
         with io_error_compat():
-            return io.open(self, *args, **kwargs)
->>>>>>> 363c9404
+            return io.open(self.fs_path, *args, **kwargs)
 
     def bytes(self):
         """ Open this file, read all bytes, return them as a string. """
@@ -743,11 +739,7 @@
 
             This will read the file by chunks of 8192 bytes.
         """
-<<<<<<< HEAD
-        with open(self.fs_path, *args, **kwargs) as f:
-=======
-        with self.open(*args, **kwargs) as f:
->>>>>>> 363c9404
+        with self.open(self, *args, **kwargs) as f:
             while True:
                 d = f.read(size)
                 if not d:
@@ -775,26 +767,8 @@
 
         .. seealso:: :meth:`lines`
         """
-<<<<<<< HEAD
-        if encoding is None:
-            # 8-bit
-            with self.open('U') as f:
-                return f.read()
-        else:
-            # Unicode
-            with codecs.open(self.fs_path, 'r', encoding, errors) as f:
-                # (Note - Can't use 'U' mode here, since codecs.open
-                # doesn't support 'U' mode.)
-                t = f.read()
-            return (t.replace(u('\r\n'), u('\n'))
-                     .replace(u('\r\x85'), u('\n'))
-                     .replace(u('\r'), u('\n'))
-                     .replace(u('\x85'), u('\n'))
-                     .replace(u('\u2028'), u('\n')))
-=======
         with self.open(mode='r', encoding=encoding, errors=errors) as f:
             return U_NEWLINE.sub('\n', f.read())
->>>>>>> 363c9404
 
     def write_text(self, text, encoding=None, errors='strict',
                    linesep=os.linesep, append=False):
