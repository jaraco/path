#!/usr/bin/env python

# Project skeleton maintained at https://github.com/jaraco/skeleton

import setuptools

name = 'path.py'
description = 'A module wrapper for os.path'
nspkg_technique = 'native'
"""
Does this package use "native" namespace packages or
pkg_resources "managed" namespace packages?
"""

params = dict(
    name=name,
    use_scm_version=True,
    author="Jason Orendorff",
    author_email="jason.orendorff@gmail.com",
    maintainer="Jason R. Coombs",
    maintainer_email="jaraco@jaraco.com",
    description=description or name,
    url="https://github.com/jaraco/" + name,
    py_modules=['path', 'test_path'],
    python_requires='>=2.7,!=3.1,!=3.2,!=3.3',
    install_requires=[
<<<<<<< HEAD
        'importlib_metadata',
        'backports.os; python_version=="2.7" and sys_platform=="linux2"',
=======
        'importlib_metadata>=0.5',
>>>>>>> 86362bac
    ],
    extras_require={
        'testing': [
            # upstream
            'pytest>=3.5,!=3.7.3',
            'pytest-sugar>=0.9.1',
            'collective.checkdocs',
            'pytest-flake8',

            # local
            'appdirs',
            'packaging',

            # required for checkdocs on README.rst
            'pygments',
        ],
        'docs': [
            # upstream
            'sphinx',
            'jaraco.packaging>=3.2',
            'rst.linker>=1.9',

            # local
        ],
    },
    setup_requires=[
        'setuptools_scm>=1.15.0',
    ],
    classifiers=[
        "Development Status :: 5 - Production/Stable",
        "Intended Audience :: Developers",
        "License :: OSI Approved :: MIT License",
        "Operating System :: OS Independent",
        "Programming Language :: Python :: 2.7",
        "Programming Language :: Python :: 3",
        "Topic :: Software Development :: Libraries :: Python Modules",
    ],
    entry_points={
    },
)
if __name__ == '__main__':
    setuptools.setup(**params)<|MERGE_RESOLUTION|>--- conflicted
+++ resolved
@@ -24,12 +24,8 @@
     py_modules=['path', 'test_path'],
     python_requires='>=2.7,!=3.1,!=3.2,!=3.3',
     install_requires=[
-<<<<<<< HEAD
-        'importlib_metadata',
+        'importlib_metadata>=0.5',
         'backports.os; python_version=="2.7" and sys_platform=="linux2"',
-=======
-        'importlib_metadata>=0.5',
->>>>>>> 86362bac
     ],
     extras_require={
         'testing': [
