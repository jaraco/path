--- conflicted
+++ resolved
@@ -4,16 +4,8 @@
 
 import setuptools
 
-<<<<<<< HEAD
-with io.open('README.rst', encoding='utf-8') as readme:
-    long_description = readme.read()
-
 name = 'path.py'
 description = 'A module wrapper for os.path'
-=======
-name = 'skeleton'
-description = ''
->>>>>>> 5633116d
 nspkg_technique = 'native'
 """
 Does this package use "native" namespace packages or
@@ -21,7 +13,6 @@
 """
 
 params = dict(
-<<<<<<< HEAD
     name=name,
     use_scm_version=True,
     author="Jason Orendorff",
@@ -29,7 +20,6 @@
     maintainer="Jason R. Coombs",
     maintainer_email="jaraco@jaraco.com",
     description=description or name,
-    long_description=long_description,
     url="https://github.com/jaraco/" + name,
     py_modules=['path', 'test_path'],
     python_requires='>=2.7,!=3.1,!=3.2,!=3.3',
@@ -38,34 +28,10 @@
     extras_require={
         'testing': [
             # upstream
-            'pytest>=3.5',
+            'pytest>=3.5,!=3.7.3',
             'pytest-sugar>=0.9.1',
             'collective.checkdocs',
             'pytest-flake8',
-=======
-	name=name,
-	use_scm_version=True,
-	author="Jason R. Coombs",
-	author_email="jaraco@jaraco.com",
-	description=description or name,
-	url="https://github.com/jaraco/" + name,
-	packages=setuptools.find_packages(),
-	include_package_data=True,
-	namespace_packages=(
-		name.split('.')[:-1] if nspkg_technique == 'managed'
-		else []
-	),
-	python_requires='>=2.7',
-	install_requires=[
-	],
-	extras_require={
-		'testing': [
-			# upstream
-			'pytest>=3.5,!=3.7.3',
-			'pytest-sugar>=0.9.1',
-			'collective.checkdocs',
-			'pytest-flake8',
->>>>>>> 5633116d
 
             # local
             'appdirs',
