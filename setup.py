--- conflicted
+++ resolved
@@ -35,15 +35,10 @@
         'Programming Language :: Python :: 3',
         'Topic :: Software Development :: Libraries :: Python Modules'
     ],
-<<<<<<< HEAD
-    setup_requires=sphinx_req + pytest_runner,
-    tests_require=['pytest', 'appdirs'],
-=======
     setup_requires=[
         'setuptools_scm',
     ] + sphinx_req + pytest_runner,
-    tests_require=['pytest'],
->>>>>>> f831dd81
+    tests_require=['pytest', 'appdirs'],
     extras_require={
         ':python_version=="2.6"': ['importlib'],
     },
